import datetime
import re
from abc import ABC, abstractmethod
import random
import sqlite3
from collections import deque
from itertools import islice
from time import time
from typing import Optional, Any, Generic, TypeVar

import discord
from discord import app_commands
from discord.ext import commands, tasks

from enum import Enum

import toml

import uuid

import wavelink
from wavelink import YouTubeMusicTrack, YouTubeTrack

from wavelink.ext import spotify

from spacecat.helpers import constants
from spacecat.helpers import perms
from spacecat.helpers.paginator import PaginatedView, EmptyPaginatedView
from spacecat.helpers.spotify_extended_support import SpotifyPlaylist, SpotifyTrack, SpotifyAlbum


class SongUnavailableError(ValueError):
    pass


class PlayerResult(Enum):
    PLAYING = 0
    QUEUEING = 1


class OriginalSource(Enum):
    LOCAL = "Saved Playlist"
    YOUTUBE_VIDEO = "YouTube"
    YOUTUBE_SONG = "YouTube Music"
    YOUTUBE_PLAYLIST = "YouTube Playlist"
    YOUTUBE_ALBUM = "YouTube Album"
    SPOTIFY_SONG = "Spotify"
    SPOTIFY_PLAYLIST = "Spotify Playlist"
    SPOTIFY_ALBUM = "Spotify Album"


class Playlist:
    def __init__(self, id_, name, guild_id, creator_id, creation_date, modified_date, description):
        self._id: uuid.UUID = id_
        self._name = name
        self._guild_id = guild_id
        self._creator_id = creator_id
<<<<<<< HEAD
        self._creation_date = creation_date
        self._modified_date = modified_date
=======
        self._creation_date: datetime.datetime = creation_date
        self._modified_date: datetime.datetime = modified_date
>>>>>>> b166c96e
        self._description = description

    @classmethod
    def create_new(cls, name, guild, creator: discord.User):
<<<<<<< HEAD
        return cls(uuid.uuid4(), name, guild.id, creator.id, time(), time(), "")
=======
        return cls(uuid.uuid4(), name, guild.id, creator.id, datetime.datetime.now(tz=datetime.timezone.utc),
                   datetime.datetime.now(tz=datetime.timezone.utc), "")
>>>>>>> b166c96e

    @property
    def id(self) -> uuid.UUID:
        return self._id

    @property
    def name(self) -> str:
        return self._name

    @name.setter
    def name(self, value):
        self._name = value

    @property
    def guild_id(self) -> int:
        return self._guild_id

    @property
    def creator_id(self) -> int:
        return self._creator_id

    @property
<<<<<<< HEAD
    def creation_date(self) -> int:
        return self.creation_date

    @property
    def modified_date(self) -> int:
        return self.modified_date
=======
    def creation_date(self) -> datetime.datetime:
        return self._creation_date

    @property
    def modified_date(self) -> datetime.datetime:
        return self._creation_date

    @modified_date.setter
    def modified_date(self, value: datetime.datetime):
        self._creation_date = value
>>>>>>> b166c96e

    @property
    def description(self) -> str:
        return self._description

    @description.setter
    def description(self, value):
        self._description = value


class PlaylistRepository:
    def __init__(self, database):
        self.db = database
        cursor = self.db.cursor()
        cursor.execute('PRAGMA foreign_keys = ON')
        cursor.execute('CREATE TABLE IF NOT EXISTS playlist '
                       '(id TEXT PRIMARY KEY, name TEXT, guild_id INTEGER, creator_id INTEGER, creation_date INTEGER,'
                       ' modified_date INTEGER, description TEXT)')
        self.db.commit()

    def get_all(self):
        """Get list of all playlists"""
        results = self.db.cursor().execute('SELECT * FROM playlist').fetchall()
        playlists = []
        for result in results:
            playlists.append(self._result_to_playlist(result))
        return playlists

    def get_by_id(self, id_):
        result = self.db.cursor().execute('SELECT * FROM playlist WHERE id=?', (id_,)).fetchone()
        return self._result_to_playlist(result)

    def get_by_guild(self, guild):
        # Get list of all playlists in a guild
        cursor = self.db.cursor()
        values = (guild.id,)
        cursor.execute('SELECT * FROM playlist WHERE guild_id=?', values)
        results = cursor.fetchall()

        playlists = []
        for result in results:
            playlists.append(self._result_to_playlist(result))
        return playlists

    def get_by_name_in_guild(self, name, guild):
        # Get playlist by guild and playlist name
        cursor = self.db.cursor()
        values = (guild.id, name)
        result = cursor.execute('SELECT * FROM playlist WHERE guild_id=? AND name=?', values).fetchone()
        return self._result_to_playlist(result)

    def add(self, playlist):
        cursor = self.db.cursor()
<<<<<<< HEAD
        values = (str(playlist.id), playlist.name, playlist.guild_id, playlist.creator_id, playlist.creation_date,
                  playlist.modified_date, playlist.description)
        cursor.execute('INSERT INTO playlist VALUES (?, ?, ?, ?, ?, ? ,?)', values)
=======
        values = (str(playlist.id), playlist.name, playlist.guild_id, playlist.creator_id,
                  int(playlist.creation_date.timestamp()), int(playlist.modified_date.timestamp()),
                  playlist.description)
        cursor.execute('INSERT INTO playlist VALUES (?, ?, ?, ?, ?, ?, ?)', values)
>>>>>>> b166c96e
        self.db.commit()

    def update(self, playlist):
        cursor = self.db.cursor()
<<<<<<< HEAD
        values = (playlist.guild_id, playlist.creator_id, playlist.creation_date, playlist.modified_date,
                  playlist.name, playlist.description, playlist.id)
        cursor.execute('UPDATE playlist SET guild_id=?, creator_id=?, creation_date=?, modified_date=? name=?, '
=======
        values = (playlist.name, playlist.guild_id, playlist.creator_id, int(playlist.creation_date.timestamp()),
                  int(playlist.modified_date.timestamp()), playlist.description, playlist.id)
        cursor.execute('UPDATE playlist SET name=?, guild_id=?, creator_id=?, creation_date=?, modified_date=?, '
>>>>>>> b166c96e
                       'description=? WHERE id=?', values)
        self.db.commit()

    def remove(self, id_: uuid.UUID):
        cursor = self.db.cursor()
        cursor.execute('DELETE FROM playlist WHERE id=?', (str(id_),))
        self.db.commit()

    @staticmethod
    def _result_to_playlist(result):
<<<<<<< HEAD
        return Playlist(result[0], result[1], result[2], result[3], result[4], result[5], result[6]) if result else None
=======
        return Playlist(result[0], result[1], result[2], result[3],
                        datetime.datetime.fromtimestamp(result[4], tz=datetime.timezone.utc),
                        datetime.datetime.fromtimestamp(result[5], tz=datetime.timezone.utc),
                        result[6]) if result else None
>>>>>>> b166c96e


class PlaylistSong:
    def __init__(self, id_, playlist_id, requester_id, title, artist, duration, url, previous_id):
        self._id: uuid.UUID = id_
        self._playlist_id = playlist_id
        self._requester_id = requester_id
        self._title = title
        self._artist = artist
        self._url = url
        self._duration = duration
        self._previous_id = previous_id

    @classmethod
    def create_new(cls, playlist_id, requester_id, title, artist, duration, url, previous_id):
        return cls(uuid.uuid4(), playlist_id, requester_id, title, artist, duration, url, previous_id)

    @property
    def id(self) -> uuid.UUID:
        return self._id

    @property
    def playlist_id(self) -> uuid.UUID:
        return self._playlist_id

    @property
    def requester_id(self) -> int:
        return self._requester_id

    @property
    def title(self) -> str:
        return self._title

    @property
    def artist(self) -> Optional[str]:
        return self._artist

    @property
    def duration(self) -> int:
        return self._duration

    @property
    def url(self) -> str:
        return self._url

    @property
    def previous_id(self) -> uuid.UUID:
        return self._previous_id

    @previous_id.setter
    def previous_id(self, value: uuid.UUID):
        self._previous_id = value


class PlaylistSongRepository:
    def __init__(self, database):
        self.db = database
        cursor = self.db.cursor()
        cursor.execute('PRAGMA foreign_keys = ON')
        cursor.execute('CREATE TABLE IF NOT EXISTS playlist_songs (id TEXT PRIMARY KEY, playlist_id TEXT, '
                       'requester_id INTEGER, title TEXT, artist TEXT, duration INTEGER, url TEXT, '
                       'previous_id INTEGER, FOREIGN KEY(playlist_id) REFERENCES playlist(id))')
        self.db.commit()

    def get_by_id(self, id_):
        result = self.db.cursor().execute('SELECT * FROM playlist_songs WHERE id=?', (id_,)).fetchone()
        return self._result_to_playlist_song(result)

    def get_by_playlist(self, playlist_id: uuid.UUID):
        # Get list of all songs in playlist
        cursor = self.db.cursor()
        cursor.execute('SELECT * FROM playlist_songs WHERE playlist_id=?', (str(playlist_id),))
        results = cursor.fetchall()

        songs = []
        for result in results:
            songs.append(self._result_to_playlist_song(result))
        return songs

    def add(self, playlist_song: PlaylistSong):
        cursor = self.db.cursor()
        values = (str(playlist_song.id), str(playlist_song.playlist_id), playlist_song.requester_id,
                  playlist_song.title, playlist_song.artist, playlist_song.duration, playlist_song.url,
                  str(playlist_song.previous_id))
        cursor.execute('INSERT INTO playlist_songs VALUES (?, ?, ?, ?, ?, ?, ?, ?)', values)
        self.db.commit()

    def update(self, playlist_song: PlaylistSong):
        cursor = self.db.cursor()
        values = (str(playlist_song.playlist_id), playlist_song.requester_id, playlist_song.title,
                  playlist_song.artist, playlist_song.duration, playlist_song.url, str(playlist_song.previous_id),
                  str(playlist_song.id))
        cursor.execute('UPDATE playlist_songs SET playlist_id=?, requester_id=?, title=?, '
                       'artist=?, duration=?, url=?, previous_id=? WHERE id=?', values)
        self.db.commit()

    def remove(self, id_):
        cursor = self.db.cursor()
        cursor.execute('DELETE FROM playlist_songs WHERE id=?', (str(id_),))
        self.db.commit()

    @staticmethod
    def _result_to_playlist_song(result):
        return PlaylistSong(uuid.UUID(result[0]), uuid.UUID(result[1]), result[2], result[3],
                            result[4], result[5], result[6], uuid.UUID(result[7])) if result else None


class Song(ABC):
    @property
    @abstractmethod
    def stream(self) -> Any:
        pass

    @property
    @abstractmethod
    def title(self) -> str:
        pass

    @property
    @abstractmethod
    def artist(self) -> Optional[str]:
        pass

    @property
    @abstractmethod
    def duration(self) -> int:
        pass

    @property
    @abstractmethod
    def url(self) -> str:
        pass

    @property
    @abstractmethod
    def group(self) -> str:
        pass

    @property
    @abstractmethod
    def group_url(self) -> str:
        pass

    @property
    @abstractmethod
    def original_source(self) -> OriginalSource:
        pass

    @property
    @abstractmethod
    def requester_id(self) -> int:
        pass


class WavelinkSong(Song):
    def __init__(self, track, original_source, url, group=None, group_url=None,
                 title=None, artist=None, duration=None, requester_id=None):
        self._track: wavelink.Track = track
        self._original_source: OriginalSource = original_source
        self._url: str = url
        self._playlist: str = group
        self._playlist_url: str = group_url
        self._title = title
        self._artist = artist
        self._duration = duration
        self._requester_id = requester_id

    @property
    def stream(self) -> wavelink.Track:
        return self._track

    @property
    def title(self) -> str:
        return self._title if self._title else self._track.title

    @property
    def artist(self) -> Optional[str]:
        return self._artist if self._artist else self._track.author

    @property
    def duration(self) -> int:
        return self._duration if self._duration else int(self._track.duration)

    @property
    def url(self) -> str:
        return self._url

    @property
    def group(self) -> Optional[str]:
        return self._playlist

    @property
    def group_url(self):
        return self._playlist_url

    @property
    def original_source(self) -> OriginalSource:
        return self._original_source

    @property
    def requester_id(self) -> int:
        return self._requester_id

    @classmethod
    async def from_local(cls, requester: discord.User, playlist_song: PlaylistSong,
                         playlist: Playlist = None) -> list['WavelinkSong']:
        # If url is from YouTube, no need to filter to just YouTube Music
        search_type = YouTubeMusicTrack
        if "youtube.com" in playlist_song.url:
            search_type = YouTubeTrack

        # noinspection PyTypeChecker
        track = wavelink.PartialTrack(query=playlist_song.url, cls=search_type)
        return [cls(track, OriginalSource.LOCAL, playlist_song.url, title=playlist_song.title,
                    artist=playlist_song.artist, duration=playlist_song.duration,
                    group=playlist.name, requester_id=requester.id)]

    @classmethod
    async def from_query(cls, query, requester: discord.User) -> list['WavelinkSong']:
        found_tracks = await wavelink.YouTubeMusicTrack.search(query=query)
        if not found_tracks:
            raise SongUnavailableError

        return [cls(track, OriginalSource.YOUTUBE_SONG, track.uri, requester_id=requester.id)
                for track in found_tracks]

    @classmethod
    async def from_youtube(cls, url, requester: discord.User) -> ['WavelinkSong']:
        found_tracks = await wavelink.LocalTrack.search(query=url)
        if not found_tracks:
            raise SongUnavailableError

        return [cls(track, OriginalSource.YOUTUBE_VIDEO, track.uri, requester_id=requester.id)
                for track in found_tracks]

    @classmethod
    async def from_youtube_playlist(cls, url, requester: discord.User) -> list['WavelinkSong']:
        try:
            found_playlist = await wavelink.YouTubePlaylist.search(query=url)
        except wavelink.LoadTrackError:
            raise SongUnavailableError

        original_source = OriginalSource.YOUTUBE_PLAYLIST
        name = found_playlist.name
        if "Album -" in found_playlist.name:
            original_source = OriginalSource.YOUTUBE_ALBUM
            name = name[8:]
        return [cls(track, original_source, track.uri, name, url, requester_id=requester.id)
                for track in found_playlist.tracks]

    @classmethod
    async def from_spotify(cls, url, requester: discord.User) -> list['WavelinkSong']:
        try:
            found_tracks = await SpotifyTrack.search(query=url)
        except spotify.SpotifyRequestError:
            raise SongUnavailableError

        return [cls(track, OriginalSource.SPOTIFY_SONG, track.url, requester_id=requester.id)
                for track in found_tracks]

    @classmethod
    async def from_spotify_playlist(cls, url, requester: discord.User) -> list['WavelinkSong']:
        if "/user/" in url:
            url = re.sub(r'user/[A-z]+/', '', url)

        try:
            found_playlist = await SpotifyPlaylist.search(query=url)
        except spotify.SpotifyRequestError:
            raise SongUnavailableError

        return [cls(track, OriginalSource.SPOTIFY_PLAYLIST, track.url,
                    found_playlist.name, found_playlist.url, requester_id=requester.id)
                for track in found_playlist.tracks]

    @classmethod
    async def from_spotify_album(cls, url, requester: discord.User) -> list['WavelinkSong']:
        try:
            found_album = await SpotifyAlbum.search(query=url)
        except spotify.SpotifyRequestError:
            raise SongUnavailableError

        return [cls(track, OriginalSource.SPOTIFY_ALBUM, track.url,
                    found_album.name, found_album.url, requester_id=requester.id)
                for track in found_album.tracks]


T_Song = TypeVar("T_Song", bound=Song)


class MusicPlayer(ABC, Generic[T_Song]):
    @property
    @abstractmethod
    def is_looping(self) -> bool:
        pass

    @is_looping.setter
    @abstractmethod
    def is_looping(self, value):
        pass

    @property
    @abstractmethod
    def playing(self) -> T_Song:
        pass

    @property
    @abstractmethod
    def seek_position(self) -> int:
        pass

    @property
    @abstractmethod
    def next_queue(self) -> list[T_Song]:
        pass

    @property
    @abstractmethod
    def previous_queue(self) -> list[T_Song]:
        pass

    @abstractmethod
    async def connect(self, channel):
        pass

    @abstractmethod
    async def disconnect(self):
        pass

    @abstractmethod
    async def play(self, song: T_Song):
        pass

    @abstractmethod
    async def play_multiple(self, songs: list[T_Song]):
        pass

    @abstractmethod
    async def add(self, song: T_Song, index=0):
        pass

    @abstractmethod
    async def add_multiple(self, songs: list[T_Song], index=0):
        pass

    @abstractmethod
    async def remove(self, index=0):
        pass

    @abstractmethod
    async def clear(self):
        pass

    @abstractmethod
    async def seek(self, position):
        pass

    @abstractmethod
    async def next(self):
        pass

    @abstractmethod
    async def previous(self):
        pass

    @abstractmethod
    async def pause(self):
        pass

    @abstractmethod
    async def resume(self):
        pass

    @abstractmethod
    async def loop(self):
        pass

    @abstractmethod
    async def unloop(self):
        pass

    @abstractmethod
    async def move(self, first_index, second_index):
        pass

    @abstractmethod
    async def shuffle(self):
        pass

    @abstractmethod
    async def stop(self):
        pass

    @abstractmethod
    async def process_song_end(self):
        pass

    @abstractmethod
    async def enable_auto_disconnect(self):
        pass

    @abstractmethod
    async def disable_auto_disconnect(self):
        pass


class WavelinkMusicPlayer(MusicPlayer[WavelinkSong]):
    def __init__(self):
        self._player: Optional[wavelink.Player] = None
        self._current: Optional[WavelinkSong] = None
        self._next_queue: deque[WavelinkSong] = deque()
        self._previous_queue: deque[WavelinkSong] = deque()
        self._is_looping = False
        self._is_skipping = False
        self._queue_reverse = False
        self._disconnect_time = time() + self._get_disconnect_time_limit()
        self._disconnect_job.start()

    @property
    def is_looping(self) -> bool:
        return self._is_looping

    @is_looping.setter
    def is_looping(self, value):
        self._is_looping = value

    @property
    def playing(self) -> WavelinkSong:
        return self._current

    @property
    def seek_position(self) -> int:
        return int(self._player.position)

    @property
    def next_queue(self) -> list[WavelinkSong]:
        return list(self._next_queue)

    @property
    def previous_queue(self) -> list[WavelinkSong]:
        return list(self._previous_queue)

    async def connect(self, channel: discord.VoiceChannel):
        # noinspection PyTypeChecker
        # Incorrectly warns this line
        self._player = await channel.connect(cls=wavelink.Player, self_deaf=True)

    async def disconnect(self):
        await self._player.disconnect()

    async def play(self, audio_source: WavelinkSong) -> None:
        self._refresh_disconnect_timer()
        await self._player.play(audio_source.stream)

    async def play_multiple(self, songs: list[WavelinkSong]):
        self._refresh_disconnect_timer()
        await self._player.play(songs[0].stream)
        for song in songs[1:]:
            self._next_queue.appendleft(song)

    async def add(self, audio_source: WavelinkSong, index=-1) -> PlayerResult:
        if not self._current:
            self._refresh_disconnect_timer()
            await self._player.play(audio_source.stream)
            self._current = audio_source
            return PlayerResult.PLAYING

        if index >= 0:
            self._next_queue.insert(index, audio_source)
            return PlayerResult.QUEUEING

        self._next_queue.append(audio_source)
        return PlayerResult.QUEUEING

    async def add_multiple(self, audio_sources: list[WavelinkSong], index=-1):
        if not self._current:
            self._refresh_disconnect_timer()
            await self._player.play(audio_sources[0].stream)
            self._current = audio_sources[0]
            for audio_source in audio_sources[1:]:
                self._next_queue.append(audio_source)
            return PlayerResult.PLAYING

        if index >= 0:
            insert_index = index
            for audio_source in audio_sources:
                self._next_queue.insert(insert_index, audio_source)
                insert_index += 1

        for audio_source in audio_sources:
            self._next_queue.append(audio_source)
        return PlayerResult.QUEUEING

    async def remove(self, index=-1):
        if index >= 0:
            del self._next_queue[index]
            return
        self._next_queue.pop()

    async def clear(self):
        self._next_queue.clear()
        self._previous_queue.clear()

    async def seek(self, position):
        await self._player.seek(position)

    async def pause(self):
        await self._player.pause()

    async def resume(self):
        await self._player.resume()

    async def loop(self):
        self._is_looping = True

    async def unloop(self):
        self._is_looping = False

    async def move(self, first_index, second_index):
        song = self._next_queue[first_index]
        await self.remove(first_index)
        await self.add(song, second_index)

    async def shuffle(self):
        random.shuffle(self._next_queue)

    async def stop(self):
        await self._player.stop()

    async def next(self):
        if not self._player.is_playing():
            return False
        self._queue_reverse = False
        self._is_skipping = True
        await self._player.stop()
        return True

    async def previous(self):
        self._queue_reverse = True
        self._is_skipping = True
        await self._player.stop()

    async def process_song_end(self):
        self._refresh_disconnect_timer()

        # Play current song again if set to loop.
        if self._is_looping and not self._is_skipping:
            await self.play(self._current)
            return
        self._is_skipping = False

        # Play next or previous based on direction toggle
        if self._queue_reverse:
            await self._play_previous_song()
            return
        await self._play_next_song()
        self._queue_reverse = False

    async def _play_next_song(self):
        next_song = None
        try:
            next_song = self._next_queue.popleft()
            await self._player.play(next_song.stream)
        except IndexError:
            pass
        self._previous_queue.appendleft(self._current)
        self._current = next_song

    async def _play_previous_song(self):
        previous_song = None
        try:
            previous_song = self._previous_queue.popleft()
            await self._player.play(previous_song.stream)
        except IndexError:
            pass
        self._next_queue.appendleft(self._current)
        self._current = previous_song

    async def enable_auto_disconnect(self):
        self._disconnect_job.start()

    async def disable_auto_disconnect(self):
        self._disconnect_job.cancel()

    @tasks.loop(seconds=30)
    async def _disconnect_job(self):
        if self._is_auto_disconnect() and time() > self._disconnect_time and not self._player.is_playing():
            await self.disconnect()

    def _refresh_disconnect_timer(self):
        self._disconnect_time = time() + self._get_disconnect_time_limit()

    @staticmethod
    def _get_disconnect_time_limit():
        config = toml.load(constants.DATA_DIR + 'config.toml')
        return config['music']['disconnect_time']

    @staticmethod
    def _is_auto_disconnect():
        config = toml.load(constants.DATA_DIR + 'config.toml')
        return config['music']['auto_disconnect']


class Musicbox(commands.Cog):
    """Stream your favourite beats right to your local VC"""
    NOT_CONNECTED_EMBED = discord.Embed(
        colour=constants.EmbedStatus.FAIL.value,
        description="I need to be in a voice channel to execute music "
                    "commands. \nUse **/join** or **/play** to connect me to a channel.")

    NO_VOICE_CHANNEL_EMBED = discord.Embed(
        colour=constants.EmbedStatus.FAIL.value,
        description="You need to be in a voice channel to start playing songs.")

    def __init__(self, bot):
        self.bot = bot
        self.music_players: dict[int, MusicPlayer] = {}
        self.database = sqlite3.connect(constants.DATA_DIR + "spacecat.db")
        self.playlists = PlaylistRepository(self.database)
        self.playlist_songs = PlaylistSongRepository(self.database)

    async def cog_load(self):
        await self.init_config()
        await self.init_wavelink()

    @staticmethod
    async def init_config():
        config = toml.load(constants.DATA_DIR + 'config.toml')
        if 'lavalink' not in config:
            config['lavalink'] = {}
        if 'address' not in config['lavalink']:
            config['lavalink']['address'] = "0.0.0.0"
        if 'port' not in config['lavalink']:
            config['lavalink']['port'] = "2333"
        if 'password' not in config['lavalink']:
            config['lavalink']['password'] = "password1"

        if 'spotify' not in config:
            config['spotify'] = {}
        if 'client_id' not in config['spotify']:
            config['spotify']['client_id'] = ""
        if 'client_secret' not in config['spotify']:
            config['spotify']['client_secret'] = ""
        with open(constants.DATA_DIR + 'config.toml', 'w') as config_file:
            toml.dump(config, config_file)

    async def init_wavelink(self):
        config = toml.load(constants.DATA_DIR + 'config.toml')
        await wavelink.NodePool.create_node(
            bot=self.bot, host=config['lavalink']['address'],
            port=config['lavalink']['port'], password=config['lavalink']['password'],
            spotify_client=spotify.SpotifyClient(client_id=config['spotify']['client_id'],
                                                 client_secret=config['spotify']['client_secret']))

    @commands.Cog.listener()
    async def on_ready(self):
        # Add config keys
        config = toml.load(constants.DATA_DIR + 'config.toml')
        if 'music' not in config:
            config['music'] = {}
        if 'auto_disconnect' not in config['music']:
            config['music']['auto_disconnect'] = True
        if 'disconnect_time' not in config['music']:
            config['music']['disconnect_time'] = 300
        with open(constants.DATA_DIR + 'config.toml', 'w') as config_file:
            toml.dump(config, config_file)

    @commands.Cog.listener()
    async def on_voice_state_update(self, member, before, after):
        """Disconnect the bot if the last user leaves the channel"""
        # If bot disconnects from voice, remove music player
        if member.id == self.bot.user.id and after.channel is None:
            try:
                music_player = self.music_players.pop(member.guild.id)
                await music_player.disable_auto_disconnect()
            except KeyError:
                pass

        # Check if bot voice client isn't active
        voice_client = member.guild.voice_client
        if not voice_client:
            return

        # Check if auto channel disconnect is disabled
        config = toml.load(constants.DATA_DIR + 'config.toml')
        if not config['music']['auto_disconnect']:
            return

        # Check if user isn't in same channel or not a disconnect/move event
        if voice_client.channel != before.channel or before.channel == after.channel:
            return

        # Disconnect if the bot is the only user left
        if len(voice_client.channel.members) < 2:
            await voice_client.disconnect()

    @commands.Cog.listener()
    async def on_wavelink_track_end(self, player: wavelink.Player, track, reason):
        _ = track, reason  # Disable warning for unused arguments
        music_player = await self._get_music_player(player.channel)
        await music_player.process_song_end()

    queue_group = app_commands.Group(name="queue", description="Handles songs that will be played next.")
    playlist_group = app_commands.Group(name="playlist", description="Saved songs that can be played later.")
    musicsettings_group = app_commands.Group(name="musicsettings", description="Modify music settings.")

    @app_commands.command()
    @perms.check()
    async def join(self, interaction, channel: discord.VoiceChannel = None):
        """Joins a voice channel"""
        # Alert if user is not in a voice channel and no channel is specified
        if channel is None and not interaction.user.voice:
            embed = discord.Embed(
                colour=constants.EmbedStatus.FAIL.value,
                description="You must be in or specify a voice channel.")
            await interaction.response.send_message(embed=embed)
            return

        # Alert if the specified voice channel is the same as the current channel
        if interaction.guild.voice_client and channel == interaction.guild.voice_client.channel:
            embed = discord.Embed(
                colour=constants.EmbedStatus.FAIL.value,
                description="I'm already in that voice channel")
            await interaction.response.send_message(embed=embed)
            return

        # Joins player's current voice channel
        if interaction.guild.voice_client is None:
            if channel is None:
                channel = interaction.user.voice.channel

            await self._get_music_player(channel)
            embed = discord.Embed(
                colour=constants.EmbedStatus.YES.value,
                description=f"Joined voice channel `{channel.name}`")
            await interaction.response.send_message(embed=embed)
            return

        # Move to specified channel if already connected
        previous_channel_name = interaction.guild.voice_client.channel.name
        await interaction.guild.voice_client.move_to(channel)
        embed = discord.Embed(
            colour=constants.EmbedStatus.YES.value,
            description=f"Moved from voice channel `{previous_channel_name}` to "
                        f"voice channel `{channel.name}`")
        await interaction.response.send_message(embed=embed)
        return

    @app_commands.command()
    @perms.check()
    async def leave(self, interaction):
        """Stops and leaves the voice channel"""
        # Alert of not in voice channel
        if not interaction.guild.voice_client:
            await interaction.response.send_message(embed=self.NOT_CONNECTED_EMBED)
            return
        music_player = await self._get_music_player(interaction.user.voice.channel)

        # Stop and Disconnect from voice channel
        voice_channel_name = interaction.guild.voice_client.channel.name
        await music_player.disconnect()
        embed = discord.Embed(
            colour=constants.EmbedStatus.YES.value,
            description=f"Disconnected from voice channel `{voice_channel_name}`")
        await interaction.response.send_message(embed=embed)
        return

    @app_commands.command()
    @perms.check()
    async def play(self, interaction: discord.Interaction, url: str, position: int = -1):
        """Plays from a url (almost anything youtube_dl supports)"""
        # Join channel and create music player instance if it doesn't exist
        try:
            music_player = await self._get_music_player(interaction.user.voice.channel)
        except AttributeError:
            await interaction.response.send_message(embed=self.NO_VOICE_CHANNEL_EMBED)
            return

        if position > len(music_player.next_queue) or position < 1:
            position = len(music_player.next_queue) + 1

        # Defer response due to long processing times when provided a large playlist
        await interaction.response.defer()

        try:
            songs = await self._get_songs(url, interaction.user)
        except SongUnavailableError:
            embed = discord.Embed(
                colour=constants.EmbedStatus.FAIL.value,
                description="That song is unavailable. Maybe the link is invalid?")
            await interaction.followup.send(embed=embed)
            return

        # Add playlist
        if songs[0].original_source == OriginalSource.YOUTUBE_PLAYLIST \
                or songs[0].original_source == OriginalSource.SPOTIFY_PLAYLIST:
            result = await music_player.add_multiple(songs, position-1)
            if result == PlayerResult.PLAYING:
                embed = discord.Embed(
                    colour=constants.EmbedStatus.YES.value,
                    description=f"Now playing playlist [{songs[0].group}]({songs[0].group_url})")
                await interaction.followup.send(embed=embed)
                return
            elif result == PlayerResult.QUEUEING:
                embed = discord.Embed(
                    colour=constants.EmbedStatus.YES.value,
                    description=f"Added `{len(songs)}` songs from playlist "
                                f"[{songs[0].group}]({songs[0].group_url}) to "
                                f"#{position} in queue")
                await interaction.followup.send(embed=embed)
                return

        # Add album
        if songs[0].original_source == OriginalSource.YOUTUBE_ALBUM \
                or songs[0].original_source == OriginalSource.SPOTIFY_ALBUM:
            result = await music_player.add_multiple(songs, position-1)
            if result == PlayerResult.PLAYING:
                embed = discord.Embed(
                    colour=constants.EmbedStatus.YES.value,
                    description=f"Now playing album [{songs[0].group}]({songs[0].group_url})")
                await interaction.followup.send(embed=embed)
                return
            elif result == PlayerResult.QUEUEING:
                embed = discord.Embed(
                    colour=constants.EmbedStatus.YES.value,
                    description=f"Added `{len(songs)}` songs from album "
                                f"[{songs[0].group}]({songs[0].group_url}) to "
                                f"#{position} in queue")
                await interaction.followup.send(embed=embed)
                return

        # Add song
        song = songs[0]
        result = await music_player.add(song, position-1)
        duration = await self._format_duration(song.duration)
        artist = ""
        if song.artist:
            artist = f"{song.artist} - "
        song_name = f"[{artist}{song.title}]({song.url}) `{duration}`"
        if result == PlayerResult.PLAYING:
            embed = discord.Embed(
                colour=constants.EmbedStatus.YES.value,
                description=f"Now playing {song_name}")
            await interaction.followup.send(embed=embed)
            return
        elif result == PlayerResult.QUEUEING:
            embed = discord.Embed(
                colour=constants.EmbedStatus.YES.value,
                description=f"Song {song_name} added to #{position} in queue")
            await interaction.followup.send(embed=embed)
            return

    @app_commands.command()
    @perms.check()
    async def playsearch(self, interaction: discord.Interaction, search: str):
        # Alert user if search term returns no results
        songs = await self._get_songs(search, interaction.user)
        if not songs:
            embed = discord.Embed(
                colour=constants.EmbedStatus.FAIL.value,
                description="Search query returned no results")
            await interaction.response.send_message(embed=embed)
            return

        # Format the data to be in a usable list
        results_format = []
        for i in range(0, 5):
            results_format.append(f"{i+1}. [{songs[i].title}]({songs[i].url}) `{songs[i].duration}`")

        # Output results to chat
        embed = discord.Embed(
            colour=constants.EmbedStatus.INFO.value,
            title=f"{constants.EmbedIcon.MUSIC} Search Query")
        results_output = '\n'.join(results_format)
        embed.add_field(
            name=f"Results for '{search}'",
            value=results_output, inline=False)
        await interaction.response.send_message(embed=embed)

    @app_commands.command()
    @perms.check()
    async def stop(self, interaction: discord.Interaction):
        """Stops and clears the queue"""
        if not interaction.guild.voice_client:
            await interaction.response.send_message(embed=self.NOT_CONNECTED_EMBED)
            return
        music_player = await self._get_music_player(interaction.user.voice.channel)

        await music_player.clear()
        await music_player.stop()
        embed = discord.Embed(
            colour=constants.EmbedStatus.YES.value,
            description="Music has been stopped & queue has been cleared")
        await interaction.response.send_message(embed=embed)

    @app_commands.command()
    @perms.check()
    async def resume(self, interaction):
        """Resumes music if paused"""
        if not interaction.guild.voice_client:
            await interaction.response.send_message(embed=self.NOT_CONNECTED_EMBED)
            return
        music_player = await self._get_music_player(interaction.user.voice.channel)

        # Alert if music isn't paused
        if not interaction.guild.voice_client.is_paused():
            embed = discord.Embed(
                colour=constants.EmbedStatus.FAIL.value,
                description="Music isn't paused")
            await interaction.response.send_message(embed=embed)
            return

        # Resumes music playback
        await music_player.resume()
        embed = discord.Embed(
            colour=constants.EmbedStatus.YES.value,
            description="Music has been resumed")
        await interaction.response.send_message(embed=embed)

    @app_commands.command()
    @perms.check()
    async def pause(self, interaction):
        """Pauses the music"""
        # Get music player
        if not interaction.guild.voice_client:
            await interaction.response.send_message(embed=self.NOT_CONNECTED_EMBED)
            return
        music_player = await self._get_music_player(interaction.user.voice.channel)

        # Check if music is paused
        if interaction.guild.voice_client.is_paused():
            embed = discord.Embed(
                colour=constants.EmbedStatus.FAIL.value,
                description="Music is already paused")
            await interaction.response.send_message(embed=embed)
            return

        # Pauses music playback
        await music_player.pause()
        embed = discord.Embed(
            colour=constants.EmbedStatus.YES.value,
            description="Music has been paused")
        await interaction.response.send_message(embed=embed)

    @app_commands.command()
    @perms.check()
    async def seek(self, interaction: discord.Interaction, timestamp: str):
        # Get music player
        if not interaction.guild.voice_client:
            await interaction.response.send_message(embed=self.NOT_CONNECTED_EMBED)
            return
        music_player = await self._get_music_player(interaction.user.voice.channel)

        # Pauses music playback
        seconds = self._parse_time(timestamp)
        await music_player.seek(seconds)
        embed = discord.Embed(
            colour=constants.EmbedStatus.YES.value,
            description=f"Song timeline moved to position `{timestamp}`")
        await interaction.response.send_message(embed=embed)

    @app_commands.command()
    @perms.check()
    async def skip(self, interaction: discord.Interaction):
        """Skip the current song and play the next song"""
        # Get music player
        if not interaction.guild.voice_client:
            await interaction.response.send_message(embed=self.NOT_CONNECTED_EMBED)
            return
        music_player = await self._get_music_player(interaction.user.voice.channel)

        # Check if there's queue is empty
        if len(music_player.next_queue) < 1:
            await interaction.response.send_message(embed=discord.Embed(
                colour=constants.EmbedStatus.FAIL.value,
                description="There's nothing in the queue after this."))
            return

        # Stop current song and flag that it has been skipped
        result = await music_player.next()
        if not result:
            await interaction.response.send_message(embed=discord.Embed(
                colour=constants.EmbedStatus.FAIL.value,
                description="Please slow down, you can't skip while the next song hasn't even started yet."))
            return
        await interaction.response.send_message(embed=discord.Embed(
            colour=constants.EmbedStatus.YES.value,
            description="Song has been skipped."))

    @app_commands.command()
    @perms.check()
    async def prev(self, interaction: discord.Interaction):
        """Go back in the queue to an already played song"""
        # Get music player
        if not interaction.guild.voice_client:
            await interaction.response.send_message(embed=self.NOT_CONNECTED_EMBED)
            return
        music_player = await self._get_music_player(interaction.user.voice.channel)

        # Check if there's queue is empty
        if len(music_player.previous_queue) < 1:
            await interaction.response.send_message(embed=discord.Embed(
                colour=constants.EmbedStatus.FAIL.value,
                description="There are no previously played songs."))
            return

        # Stop current song and flag that it has been skipped
        await music_player.previous()
        await interaction.response.send_message(embed=discord.Embed(
            colour=constants.EmbedStatus.YES.value,
            description="Playing previous song."))

    @app_commands.command()
    @perms.check()
    async def shuffle(self, interaction):
        """Randomly moves the contents of the queue around"""
        # Get music player
        if not interaction.guild.voice_client:
            await interaction.response.send_message(embed=self.NOT_CONNECTED_EMBED)
            return
        music_player = await self._get_music_player(interaction.user.voice.channel)

        # Alert if not enough songs in queue
        if len(music_player.next_queue) < 2:
            embed = discord.Embed(
                colour=constants.EmbedStatus.FAIL.value,
                description="There's nothing in the queue to shuffle")
            await interaction.response.send_message(embed=embed)
            return

        # Shuffle queue
        await music_player.shuffle()
        embed = discord.Embed(
            colour=constants.EmbedStatus.YES.value,
            description="Queue has been shuffled")
        await interaction.response.send_message(embed=embed)
        return

    @app_commands.command()
    @perms.check()
    async def loop(self, interaction):
        """Loop the currently playing song."""
        # Get music player
        if not interaction.guild.voice_client:
            await interaction.response.send_message(embed=self.NOT_CONNECTED_EMBED)
            return
        music_player = await self._get_music_player(interaction.user.voice.channel)

        # Disable loop if enabled
        if music_player.is_looping:
            embed = discord.Embed(
                colour=constants.EmbedStatus.FAIL.value,
                description="Song is already looping.")
            await interaction.response.send_message(embed=embed)
            return

        # Enable loop if disabled
        music_player.is_looping = True
        embed = discord.Embed(
            colour=constants.EmbedStatus.YES.value,
            description="Loop enabled.")
        await interaction.response.send_message(embed=embed)
        return

    @app_commands.command()
    @perms.check()
    async def unloop(self, interaction: discord.Interaction):
        """Unloops so that the queue resumes as usual."""
        # Get music player
        if not interaction.guild.voice_client:
            await interaction.response.send_message(embed=self.NOT_CONNECTED_EMBED)
            return
        music_player = await self._get_music_player(interaction.user.voice.channel)

        # Disable loop if enabled
        if not music_player.is_looping:
            embed = discord.Embed(
                colour=constants.EmbedStatus.FAIL.value,
                description="Song is not currently looping.")
            await interaction.response.send_message(embed=embed)
            return

        # Enable loop if disabled
        music_player.is_looping = False
        embed = discord.Embed(
            colour=constants.EmbedStatus.YES.value,
            description="Loop disabled.")
        await interaction.response.send_message(embed=embed)
        return

    @app_commands.command()
    async def song(self, interaction: discord.Interaction):
        """List information about the currently playing song."""
        # Get music player
        if not interaction.guild.voice_client:
            await interaction.response.send_message(embed=self.NOT_CONNECTED_EMBED)
            return
        music_player = await self._get_music_player(interaction.user.voice.channel)

        # Alert if nothing is playing
        song = music_player.playing
        if not song:
            await interaction.response.send_message(embed=discord.Embed(
                colour=constants.EmbedStatus.FAIL.value,
                description="There's nothing currently playing."))
            return

        # Output playing song
        duration = await self._format_duration(song.duration)
        current_time = await self._format_duration(music_player.seek_position)
        artist = ""
        if song.artist:
            artist = f"{song.artist} - "
        embed = discord.Embed(
            colour=constants.EmbedStatus.INFO.value,
            title=f"{constants.EmbedIcon.MUSIC} Currently Playing",
            description=f"[{artist}{song.title}]({song.url}) "
                  f"`{current_time}/{duration}`\n\u200B")

        if song.original_source == OriginalSource.YOUTUBE_ALBUM \
                or song.original_source == OriginalSource.SPOTIFY_ALBUM \
                or song.original_source == OriginalSource.YOUTUBE_PLAYLIST \
                or song.original_source == OriginalSource.SPOTIFY_PLAYLIST \
                or song.original_source == OriginalSource.LOCAL:
            embed.add_field(
                name=f"Fetched from {song.original_source.value}",
                value=f"[{song.group}]({song.group_url})",
                inline=False)
        elif song.original_source == OriginalSource.YOUTUBE_VIDEO:
            embed.add_field(
                name=f"Fetched from Site",
                value=f"[{song.original_source.value}](https://youtube.com)",
                inline=False)
        elif song.original_source == OriginalSource.YOUTUBE_SONG:
            embed.add_field(
                name=f"Fetched from Site",
                value=f"[{song.original_source.value}](https://music.youtube.com)",
                inline=False)
        elif song.original_source == OriginalSource.SPOTIFY_SONG:
            embed.add_field(
                name=f"Fetched from Site",
                value=f"[{song.original_source.value}](https://open.spotify.com)",
                inline=False)

        if song.artist:
            embed.add_field(
                name="Artist",
                value=f"{song.artist}")

        if song.requester_id:
            embed.add_field(
                name="Requested By",
                value=f"<@{song.requester_id}>")

        await interaction.response.send_message(embed=embed)

    @queue_group.command(name="list")
    @perms.check()
    async def queue_list(self, interaction: discord.Interaction, page: int = 1):
        """List the current song queue"""
        if not interaction.guild.voice_client:
            await interaction.response.send_message(embed=self.NOT_CONNECTED_EMBED)
            return
        music_player = await self._get_music_player(interaction.user.voice.channel)

        # Notify user if nothing is in the queue
        playing = music_player.playing
        queue = music_player.next_queue
        if not playing and not queue:
            embed = discord.Embed(
                colour=constants.EmbedStatus.FAIL.value,
                description="There's nothing in the queue right now.")
            await interaction.response.send_message(embed=embed)
            return

        # Output currently playing song
        embed = discord.Embed(
            colour=constants.EmbedStatus.INFO.value,
            title=f"{constants.EmbedIcon.MUSIC} Music Queue")
        header = "Currently Playing (Looping)" if music_player.is_looping else "Currently Playing"
        artist = f"{playing.artist} - " if playing.artist else ""
        current_time = await self._format_duration(music_player.seek_position)
        duration = await self._format_duration(playing.duration)
        spacer = "\u200B" if len(queue) >= 1 else ""
        embed.add_field(
            name=header,
            value=f"[{artist}{playing.title}]({playing.url}) "
                  f"`{current_time}/{duration}` \n{spacer}")

<<<<<<< HEAD
        # List songs in queue and calculate the total duration
        queue_display_items = []
        total_duration = 0
        for song in queue:
            total_duration += song.duration
            duration = await self._format_duration(song.duration)
            artist = f"{song.artist} - " if song.artist else ""
            queue_display_items.append(
                f"[{artist}{song.title}]({song.url}) `{duration}` | <@{playing.requester_id}>")
=======
        # List remaining songs in queue plus total duration
        if len(queue) >= 1:
            queue_info = []

            # Modify page variable to get every ten results
            page -= 1
            if page > 0:
                page = page * 5

            total_duration = 0
            for song in queue:
                total_duration += song.duration

            for index, song in enumerate(
                    islice(queue, page, page + 5)):
                duration = await self._format_duration(song.duration)
                artist = ""
                if song.artist:
                    artist = f"{song.artist} - "
                queue_info.append(f"{page + index + 1}. [{artist}{song.title}]({song.url}) `{duration}` "
                                  f"| <@{song.requester_id}>")

            # Alert if no songs are on the specified page
            if page > 0 and not queue_info:
                embed = discord.Embed(
                    colour=constants.EmbedStatus.FAIL.value,
                    description="There are no songs on that page")
                await interaction.response.send_message(embed=embed)
                return

            # Omit songs past 10 and just display amount instead
            if len(queue) > page + 6:
                queue_info.append(
                    f"`+{len(queue) - 5 - page} more in queue`")
>>>>>>> b166c96e

        # Output results to chat
        if queue_display_items:
            duration = await self._format_duration(total_duration)
<<<<<<< HEAD
            paginated_view = PaginatedView(embed, f"Queue  `{duration}`", queue_display_items, 5, page)
        else:
            paginated_view = EmptyPaginatedView(
                embed, f"Queue `0:00`", "Nothing else is queued up. Add more songs and they will appear here.")
        await paginated_view.send(interaction)
=======
            queue_output = '\n'.join(queue_info)
            embed.add_field(
                name=f"Queue `{duration}`",
                value=queue_output, inline=False)
        await interaction.response.send_message(embed=embed)
>>>>>>> b166c96e

    @queue_group.command(name="prevlist")
    async def queue_prevlist(self, interaction: discord.Interaction, page: int = 1):
        """List the current song queue"""
        if not interaction.guild.voice_client:
            await interaction.response.send_message(embed=self.NOT_CONNECTED_EMBED)
            return
        music_player = await self._get_music_player(interaction.user.voice.channel)

        # Notify user if nothing is in the queue
        playing = music_player.playing
        queue = music_player.previous_queue
        if not playing and not queue:
            embed = discord.Embed(
                colour=constants.EmbedStatus.FAIL.value,
                description="There's nothing in the previous played song list.")
            await interaction.response.send_message(embed=embed)
            return

        # Output currently playing song
        embed = discord.Embed(
            colour=constants.EmbedStatus.INFO.value,
            title=f"{constants.EmbedIcon.MUSIC} Music Queue")
        header = "Currently Playing (Looping)" if music_player.is_looping else "Currently Playing"
        artist = f"{playing.artist} - " if playing.artist else ""
        current_time = await self._format_duration(music_player.seek_position)
        duration = await self._format_duration(playing.duration)
        spacer = "\u200B" if len(queue) >= 1 else ""
        embed.add_field(
            name=header,
            value=f"[{artist}{playing.title}]({playing.url}) "
                  f"`{current_time}/{duration}` \n{spacer}")

        # List remaining songs in queue plus total duration
<<<<<<< HEAD
        queue_display_items = []
        total_duration = 0
        for song in queue:
            total_duration += song.duration
            duration = await self._format_duration(song.duration)
            artist = f"{song.artist} - " if song.artist else ""
            queue_display_items.append(f"[{artist}{song.title}]({song.url}) `{duration}`")
=======
        if len(queue) >= 1:
            queue_info = []

            # Modify page variable to get every ten results
            page -= 1
            if page > 0:
                page = page * 5

            total_duration = 0
            for song in queue:
                total_duration += song.duration

            for index, song in enumerate(
                    islice(queue, page, page + 5)):
                duration = await self._format_duration(song.duration)
                artist = ""
                if song.artist:
                    artist = f"{song.artist} - "
                queue_info.append(f"{page + index + 1}. [{artist}{song.title}]({song.url}) `{duration}` "
                                  f"| <@{song.requester_id}>")

            # Alert if no songs are on the specified page
            if page > 0 and not queue_info:
                embed = discord.Embed(
                    colour=constants.EmbedStatus.FAIL.value,
                    description="There are no songs on that page")
                await interaction.response.send_message(embed=embed)
                return

            # Omit songs past 10 and just display amount instead
            if len(queue) > page + 6:
                queue_info.append(
                    f"`+{len(queue) - 5 - page} more in queue`")
>>>>>>> b166c96e

        # Output results to chat
        if queue_display_items:
            duration = await self._format_duration(total_duration)
<<<<<<< HEAD
            paginated_view = PaginatedView(embed, f"Queue  `{duration}`", queue_display_items, 5, page)
        else:
            paginated_view = EmptyPaginatedView(
                embed, f"Queue `0:00`", "Nothing here yet. Songs that have previously played with appear here.")
        await paginated_view.send(interaction)
=======
            queue_output = '\n'.join(queue_info)
            embed.add_field(
                name=f"Previous Queue `{duration}`",
                value=queue_output, inline=False)
        await interaction.response.send_message(embed=embed)
>>>>>>> b166c96e

    @queue_group.command(name="reorder")
    @perms.check()
    async def queue_reorder(self, interaction, original_pos: int, new_pos: int):
        """Move a song to a different position in the queue"""
        # Get music player
        if not interaction.guild.voice_client:
            await interaction.response.send_message(embed=self.NOT_CONNECTED_EMBED)
            return
        music_player = await self._get_music_player(interaction.user.voice.channel)

        # Try to remove song from queue using the specified index
        queue = music_player.next_queue
        try:
            if original_pos < 1:
                raise IndexError("Position can\'t be be less than 1")
            song = queue[original_pos-1]
        except IndexError:
            embed = discord.Embed(
                colour=constants.EmbedStatus.FAIL.value,
                description="There's no song at that position")
            await interaction.response.send_message(embed=embed)
            return

        # Move song into new position in queue
        if not 1 <= new_pos <= len(queue):
            embed = discord.Embed(
                colour=constants.EmbedStatus.FAIL.value,
                description="You can't move the song into that position")
            await interaction.response.send_message(embed=embed)
            return
        await music_player.move(original_pos-1, new_pos-1)

        # Output result to chat
        duration = await self._format_duration(song.duration)
        embed = discord.Embed(
            colour=constants.EmbedStatus.YES.value,
            description=f"[{song.title}]({song.url}) "
                        f"`{duration}` has been moved from position #{original_pos} "
                        f"to position #{new_pos}")
        await interaction.response.send_message(embed=embed)

    @queue_group.command(name="remove")
    @perms.check()
    async def queue_remove(self, interaction, position: int):
        """Remove a song from the queue"""
        # Get music player
        if not interaction.guild.voice_client:
            await interaction.response.send_message(embed=self.NOT_CONNECTED_EMBED)
            return
        music_player = await self._get_music_player(interaction.user.voice.channel)

        # Try to remove song from queue using the specified index
        queue = music_player.next_queue
        try:
            if position < 1:
                raise IndexError('Position can\'t be less than 1')
            song = queue[position-1]
            await music_player.remove(position-1)
        except IndexError:
            embed = discord.Embed(
                colour=constants.EmbedStatus.FAIL.value,
                description="That's an invalid queue position.")
            await interaction.response.send_message(embed=embed)
            return

        # Output result to chat
        duration = await self._format_duration(song.duration)
        embed = discord.Embed(
            colour=constants.EmbedStatus.YES.value,
            description=f"[{song.title}]({song.url}) `{duration}` "
                        f"has been removed from position #{position} of the queue")
        await interaction.response.send_message(embed=embed)

    @queue_group.command(name="clear")
    @perms.check()
    async def queue_clear(self, interaction):
        """Clears the entire queue"""
        if not interaction.guild.voice_client:
            await interaction.response.send_message(embed=self.NOT_CONNECTED_EMBED)
            return
        music_player = await self._get_music_player(interaction.user.voice.channel)

        # Try to remove all but the currently playing song from the queue
        if len(music_player.next_queue) < 1:
            embed = discord.Embed(
                colour=constants.EmbedStatus.FAIL.value,
                description="There's nothing in the queue to clear")
            await interaction.response.send_message(embed=embed)
            return

        await music_player.clear()
        embed = discord.Embed(
            colour=constants.EmbedStatus.FAIL.value,
            description="All songs have been removed from the queue")
        await interaction.response.send_message(embed=embed)

    @playlist_group.command(name='create')
    @perms.check()
    async def playlist_create(self, interaction: discord.Interaction, playlist_name: str):
        """Create a new playlist"""
        # Limit playlist name to 30 chars
        if len(playlist_name) > 30:
            embed = discord.Embed(
                colour=constants.EmbedStatus.FAIL.value,
                description="Playlist name is too long")
            await interaction.response.send_message(embed=embed)
            return

        # Alert if playlist with specified name already exists
        if self.playlists.get_by_name_in_guild(playlist_name, interaction.guild):
            embed = discord.Embed(
                colour=constants.EmbedStatus.FAIL.value,
                description=f"Playlist `{playlist_name}` already exists")
            await interaction.response.send_message(embed=embed)
            return

        # Add playlist to database
        self.playlists.add(Playlist.create_new(playlist_name, interaction.guild, interaction.user))
        embed = discord.Embed(
            colour=constants.EmbedStatus.YES.value,
            description=f"Playlist `{playlist_name}` has been created")
        await interaction.response.send_message(embed=embed)

    @playlist_group.command(name='destroy')
    @perms.check()
    async def playlist_destroy(self, interaction, playlist_name: str):
        """Deletes an existing playlist"""
        # Alert if playlist doesn't exist in db
        playlist = self.playlists.get_by_name_in_guild(playlist_name, interaction.guild)
        if not playlist:
            await interaction.response.send_message(embed=discord.Embed(
                colour=constants.EmbedStatus.FAIL.value,
                description=f"Playlist `{playlist_name}` doesn't exist"))
            return

        # Remove playlist from database and all songs linked to it
        playlist_songs = self.playlist_songs.get_by_playlist(playlist.id)
        for song in playlist_songs:
            self.playlist_songs.remove(song.id)
        self.playlists.remove(playlist.id)
        embed = discord.Embed(
            colour=constants.EmbedStatus.YES.value,
            description=f"Playlist `{playlist_name}` has been destroyed")
        await interaction.response.send_message(embed=embed)

    @playlist_group.command(name='description')
    @perms.check()
    async def playlist_description(self, interaction, playlist_name: str, description: str):
        """Sets the description for the playlist"""
        # Alert if playlist doesn't exist
        playlist = self.playlists.get_by_name_in_guild(playlist_name, interaction.guild)
        if not playlist:
            embed = discord.Embed(
                colour=constants.EmbedStatus.FAIL.value,
                description=f"Playlist '{playlist_name}' doesn't exist")
            await interaction.response.send_message(embed=embed)
            return

        # Limit playlist description to 300 chars
        if len(description) > 300:
            embed = discord.Embed(
                colour=constants.EmbedStatus.FAIL.value,
                description="Description is too long")
            await interaction.response.send_message(embed=embed)
            return

        # Update playlist last modified
        playlist.modified_date = datetime.datetime.now(tz=datetime.timezone.utc)
        self.playlists.update(playlist)

        # Update playlist description
        playlist.description = description
        self.playlists.update(playlist)
        embed = discord.Embed(
            colour=constants.EmbedStatus.YES.value,
            description=f"Description set for playlist '{playlist_name}'")
        await interaction.response.send_message(embed=embed)

    @playlist_group.command(name='rename')
    @perms.check()
    async def playlist_rename(self, interaction, playlist_name: str, new_name: str):
        """Rename an existing playlist"""
        # Get the playlist
        playlist = self.playlists.get_by_name_in_guild(playlist_name, interaction.guild)
        if not playlist:
            embed = discord.Embed(
                colour=constants.EmbedStatus.FAIL.value,
                description=f"Playlist '{playlist_name}' doesn't exist")
            await interaction.response.send_message(embed=embed)
            return

        # Update playlist last modified
        playlist.modified_date = datetime.datetime.now(tz=datetime.timezone.utc)
        self.playlists.update(playlist)

        # Update playlist name
        playlist.name = new_name
        self.playlists.update(playlist)
        embed = discord.Embed(
            colour=constants.EmbedStatus.YES.value,
            description=f"Playlist '{playlist_name}' has been renamed to '{new_name}'")
        await interaction.response.send_message(embed=embed)

    @playlist_group.command(name='list')
    @perms.check()
    async def playlist_list(self, interaction: discord.Interaction, page: int = 1):
        """List all available playlists"""
        # Get playlist from repo
        playlists = self.playlists.get_by_guild(interaction.guild)
        if not playlists:
            embed = discord.Embed(
                colour=constants.EmbedStatus.FAIL.value,
                description="There are no playlists available")
            await interaction.response.send_message(embed=embed)
            return

        # Format playlist info
        playlist_info = []
        for playlist in playlists:
            songs = self.playlist_songs.get_by_playlist(playlist.id)
            song_duration = 0
            for song in songs:
                song_duration += song.duration
            duration = await self._format_duration(song_duration)
            playlist_info.append(f"{playlist.name} `{duration}` | Created by <@{playlist.creator_id}>")

        # Output results to chat
        embed = discord.Embed(
            colour=constants.EmbedStatus.INFO.value,
            title=f"{constants.EmbedIcon.MUSIC} Music Playlists")
        paginated_view = PaginatedView(embed, f"{len(playlists)} available", playlist_info, 5, page)
        await paginated_view.send(interaction)

    @playlist_group.command(name='add')
    @perms.check()
    async def playlist_add(self, interaction, playlist_name: str, url: str):
        """Adds a song to a playlist"""
        # Get playlist from repo
        playlist = self.playlists.get_by_name_in_guild(playlist_name, interaction.guild)
        if not playlist:
            embed = discord.Embed(
                colour=constants.EmbedStatus.FAIL.value,
                description="There are no playlists available")
            await interaction.response.send_message(embed=embed)
            return

        # Check if playlist limit has been reached
        playlist_songs = self.playlist_songs.get_by_playlist(playlist.id)
        if len(playlist_songs) > 100:
            embed = discord.Embed(
                colour=constants.EmbedStatus.FAIL.value,
                description="There's too many songs in the playlist. Remove"
                            "some songs to be able to add more")
            await interaction.response.send_message(embed=embed)
            return

        # Defer response due to long processing times when provided a large playlist
        await interaction.response.defer()

        # Find song from the specified query
        try:
            songs = await self._get_songs(url, interaction.user)
        except SongUnavailableError:
            embed = discord.Embed(
                colour=constants.EmbedStatus.FAIL.value,
                description="That song is unavailable. Maybe the link is invalid?")
            await interaction.followup.send(embed=embed)
            return

        # Update playlist last modified
        playlist.modified_date = datetime.datetime.now(tz=datetime.timezone.utc)
        self.playlists.update(playlist)

        # Set previous song as the last song in the playlist
        if not playlist_songs:
            previous_id = uuid.UUID(int=0)
        else:
            song_ids = []
            previous_ids = []
            for playlist_song in playlist_songs:
                song_ids.append(playlist_song.id)
                previous_ids.append(playlist_song.previous_id)
            previous_id = list(set(song_ids) - set(previous_ids))[0]

        # Add playlist
        if songs[0].original_source == OriginalSource.YOUTUBE_PLAYLIST \
                or songs[0].original_source == OriginalSource.SPOTIFY_PLAYLIST:
            for song in songs:
                new_playlist_song = PlaylistSong.create_new(
                    playlist.id, interaction.user.id, song.title, song.artist, song.duration, song.url, previous_id)
                self.playlist_songs.add(new_playlist_song)
                previous_id = new_playlist_song.id
            embed = discord.Embed(
                colour=constants.EmbedStatus.YES.value,
                description=f"Added `{len(songs)}` songs from playlist "
                            f"[{songs[0].group}]({songs[0].group_url}) to "
                            f"#{len(playlist_songs) + 1} in playlist '{playlist_name}'")
            await interaction.followup.send(embed=embed)
            return

        # Add album
        if songs[0].original_source == OriginalSource.YOUTUBE_ALBUM \
                or songs[0].original_source == OriginalSource.SPOTIFY_ALBUM:
            for song in songs:
                new_playlist_song = PlaylistSong.create_new(
                    playlist.id, interaction.user.id, song.title, song.artist, song.duration, song.url, previous_id)
                self.playlist_songs.add(new_playlist_song)
                previous_id = new_playlist_song.id
            embed = discord.Embed(
                colour=constants.EmbedStatus.YES.value,
                description=f"Added `{len(songs)}` songs from album "
                            f"[{songs[0].group}]({songs[0].group_url}) to "
                            f"#{len(playlist_songs) + 1} in playlist '{playlist_name}'")
            await interaction.followup.send(embed=embed)
            return

        song = songs[0]
        new_playlist_song = PlaylistSong.create_new(
            playlist.id, interaction.user.id, song.title, song.artist, song.duration, song.url, previous_id)
        self.playlist_songs.add(new_playlist_song)
        artist = ""
        if songs[0].artist:
            artist = f"{songs[0].artist} - "
        await interaction.followup.send(embed=discord.Embed(
            colour=constants.EmbedStatus.YES.value,
            description=f"Added [{artist}{songs[0].title}]({songs[0].url}) "
                        f"`{await self._format_duration(songs[0].duration)}` to position #{len(playlist_songs) + 1} "
                        f"in playlist '{playlist_name}'"))

    @playlist_group.command(name='remove')
    @perms.check()
    async def playlist_remove(self, interaction, playlist_name: str, index: int):
        """Removes a song from a playlist"""
        # Get playlist from repo
        playlist = self.playlists.get_by_name_in_guild(playlist_name, interaction.guild)
        if not playlist:
            embed = discord.Embed(
                colour=constants.EmbedStatus.FAIL.value,
                description=f"Playlist `{playlist_name}` doesn't exist")
            await interaction.response.send_message(embed=embed)
            return

        # Fetch selected song and the song after
        songs: list[PlaylistSong] = await self._order_playlist_songs(self.playlist_songs.get_by_playlist(playlist.id))
        selected_song = songs[int(index) - 1]

        # Edit next song's previous song id if it exists
        try:
            next_song = songs[int(index)]
            next_song.previous_id = selected_song.previous_id
            self.playlist_songs.update(next_song)
        except IndexError:
            pass

        # Update playlist last modified
        playlist.modified_date = datetime.datetime.now(tz=datetime.timezone.utc)
        self.playlists.update(playlist)

        # Remove selected song from playlist
        self.playlist_songs.remove(selected_song.id)
        duration = await self._format_duration(selected_song.duration)
        embed = discord.Embed(
            colour=constants.EmbedStatus.FAIL.value,
            description=f"[{selected_song.title}]({selected_song.url}) "
                        f"`{duration}` has been removed from `{playlist_name}`")
        await interaction.response.send_message(embed=embed)

    @playlist_group.command(name='reorder')
    @perms.check()
    async def playlist_reorder(self, interaction, playlist_name: str, original_pos: int, new_pos: int):
        """Moves a song to a specified position in a playlist"""
        # Get playlist from repo
        playlist = self.playlists.get_by_name_in_guild(playlist_name, interaction.guild)
        if not playlist:
            embed = discord.Embed(
                colour=constants.EmbedStatus.FAIL.value,
                description=f"Playlist `{playlist_name}` doesn't exist")
            await interaction.response.send_message(embed=embed)
            return

        songs = await self._order_playlist_songs(self.playlist_songs.get_by_playlist(playlist.id))

        if new_pos > len(songs):
            new_pos = len(songs)
        elif new_pos < 1:
            new_pos = 1

        selected_song = songs[original_pos - 1]
        song_at_new_position = songs[new_pos - 1]

        # If moving up, song after new position should be re-referenced to moved song
        if new_pos > original_pos:
            selected_song.previous_id = song_at_new_position.id
            try:
                song_after_new_position = songs[new_pos]
                song_after_new_position.previous_id = selected_song.id
                self.playlist_songs.update(song_after_new_position)
            except IndexError:
                pass

        # If moving down, song at new position should be re-referenced to moved song
        else:
            selected_song.previous_id = song_at_new_position.previous_id
            song_at_new_position.previous_id = selected_song.id
            self.playlist_songs.update(song_at_new_position)

        # Fill in the gap at the original song position
        try:
            song_after_old_position = songs[original_pos]
            song_before_old_position = songs[original_pos - 2]
            song_after_old_position.previous_id = song_before_old_position.id
            self.playlist_songs.update(song_after_old_position)
        except IndexError:
            pass

        # Update playlist last modified
        playlist.modified_date = datetime.datetime.now(tz=datetime.timezone.utc)
        self.playlists.update(playlist)

        # Output result to chat
        self.playlist_songs.update(selected_song)
        duration = await self._format_duration(selected_song.duration)
        embed = discord.Embed(
            colour=constants.EmbedStatus.YES.value,
            description=f"[{selected_song.title}]({selected_song.url}) "
                        f"`{duration}` has been moved to position #{new_pos} "
                        f"in playlist '{playlist_name}'")
        await interaction.response.send_message(embed=embed)

    @playlist_group.command(name='view')
    @perms.check()
    async def playlist_view(self, interaction, playlist_name: str, page: int = 1):
        """List all songs in a playlist"""
        # Fetch songs from playlist if it exists
        playlist = self.playlists.get_by_name_in_guild(playlist_name, interaction.guild)
        if not playlist:
            embed = discord.Embed(
                colour=constants.EmbedStatus.FAIL.value,
                description=f"Playlist `{playlist_name}` does not exist")
            await interaction.response.send_message(embed=embed)
            return
        songs = await self._order_playlist_songs(self.playlist_songs.get_by_playlist(playlist.id))

        # Format the text of each song
        total_duration = 0
        formatted_songs = []
        for song in songs:
            total_duration += song.duration
            song_name = song.title[:87] + "..." if len(song.title) > 90 else song.title
            duration = await self._format_duration(song.duration)
            artist = f"{song.artist} - " if song.artist else ""
            formatted_songs.append(f"[{artist}{song_name}]({song.url}) `{duration}` | <@{song.requester_id}>")

        # Output results to chat
        embed = discord.Embed(
            colour=constants.EmbedStatus.INFO.value,
            title=f"{constants.EmbedIcon.MUSIC} Playlist '{playlist_name}'")
<<<<<<< HEAD
        embed.description = f"Created by: <@{playlist.creator_id}>\n"
        embed.description += playlist.description + "\n\u200B" if playlist.description else "\u200B"
=======

        embed.description = ""
        if playlist.description:
            embed.description = f"{playlist.description}\n\u200B\n"

        embed.description += f"**Created by:** <@{playlist.creator_id}>\n"
        embed.description += f"**Creation Date:** {playlist.creation_date.strftime('%d %b, %Y')}\n"
        embed.description += f"**Last Modifed Date:** {playlist.modified_date.strftime('%d %b, %Y')}\n\u200B"

>>>>>>> b166c96e
        formatted_duration = await self._format_duration(total_duration)
        paginated_view = PaginatedView(embed, f"{len(songs)} Songs `{formatted_duration}`", formatted_songs, 5, page)
        await paginated_view.send(interaction)

    @playlist_group.command(name='play')
    @perms.check()
    async def playlist_play(self, interaction: discord.Interaction, playlist_name: str):
        """Play from a locally saved playlist"""
        # Get music player
        try:
            music_player = await self._get_music_player(interaction.user.voice.channel)
        except AttributeError:
            await interaction.response.send_message(embed=self.NO_VOICE_CHANNEL_EMBED)
            return

        # Fetch songs from playlist if it exists
        playlist = self.playlists.get_by_name_in_guild(playlist_name, interaction.guild)
        if not playlist:
            embed = discord.Embed(
                colour=constants.EmbedStatus.FAIL.value,
                description=f"Playlist `{playlist_name}` does not exist")
            await interaction.response.send_message(embed=embed)
            return

        songs = await self._order_playlist_songs(self.playlist_songs.get_by_playlist(playlist.id))
        if not songs:
            embed = discord.Embed(
                colour=constants.EmbedStatus.FAIL.value,
                description=f"Playlist `{playlist.name}` does not contain any songs")
            await interaction.response.send_message(embed=embed)
            return

        stream = await self._get_song_from_saved(songs[0], playlist, interaction.user)
        result = await music_player.add(stream[0])
        if result == PlayerResult.PLAYING:
            embed = discord.Embed(
                colour=constants.EmbedStatus.YES.value,
                description=f"Now playing saved playlist '{playlist.name}'")
            await interaction.response.send_message(embed=embed)
        else:
            embed = discord.Embed(
                colour=constants.EmbedStatus.YES.value,
                description=f"Adding saved playlist '{playlist.name}' to queue")
            await interaction.response.send_message(embed=embed)

        # Add remaining songs to queue
        for i in range(1, len(songs)):
            stream = await self._get_song_from_saved(songs[i], playlist, interaction.user)
            await music_player.add(stream[0])

    @musicsettings_group.command(name='autodisconnect')
    @perms.exclusive()
    async def musicsettings_autodisconnect(self, interaction):
        """Toggles if the bot should auto disconnect from a voice channel."""
        config = toml.load(constants.DATA_DIR + 'config.toml')

        # Toggle auto_disconnect config setting
        if config['music']['auto_disconnect']:
            config['music']['auto_disconnect'] = False
            result_text = "disabled"
        else:
            config['music']['auto_disconnect'] = True
            result_text = "enabled"

        with open(constants.DATA_DIR + 'config.toml', 'w') as config_file:
            toml.dump(config, config_file)

        embed = discord.Embed(
            colour=constants.EmbedStatus.YES.value,
            description=f"Music player auto disconnect {result_text}")
        await interaction.response.send_message(embed=embed)

    @musicsettings_group.command(name='disconnecttime')
    @perms.exclusive()
    async def musicsettings_disconnecttime(self, interaction, seconds: int):
        """Sets a time for when the bot should auto disconnect from voice if not playing"""
        config = toml.load(constants.DATA_DIR + 'config.toml')

        # Set disconnect_time config variable
        config['music']['disconnect_time'] = seconds
        with open(constants.DATA_DIR + 'config.toml', 'w') as config_file:
            toml.dump(config, config_file)

        embed = discord.Embed(
            colour=constants.EmbedStatus.YES.value,
            description=f"Music player auto disconnect timer set to {seconds} seconds")
        await interaction.response.send_message(embed=embed)
        return

    async def _get_music_player(self, channel: discord.VoiceChannel):
        try:
            music_player = self.music_players[channel.guild.id]
        except KeyError:
            music_player = WavelinkMusicPlayer()
            await music_player.connect(channel)
            self.music_players[channel.guild.id] = music_player
        return music_player

    @staticmethod
    async def _get_songs(query: str, requester: discord.User):
        if "youtube.com" in query and "list" in query:
            return await WavelinkSong.from_youtube_playlist(query, requester)
        elif "youtube.com" in query or "youtu.be" in query:
            return await WavelinkSong.from_youtube(query, requester)
        elif "spotify.com" in query and "playlist" in query:
            return await WavelinkSong.from_spotify_playlist(query, requester)
        elif "spotify.com" in query and "album" in query:
            return await WavelinkSong.from_spotify_album(query, requester)
        elif "spotify.com" in query:
            return await WavelinkSong.from_spotify(query, requester)
        return await WavelinkSong.from_query(query, requester)

    @staticmethod
    async def _get_song_from_saved(playlist_song: PlaylistSong, playlist: Playlist, requester: discord.User):
        return await WavelinkSong.from_local(requester, playlist_song, playlist)

    # Format duration based on what values there are
    @staticmethod
    async def _format_duration(seconds):
        hours, remainder = divmod(seconds, 3600)
        minutes, seconds = divmod(remainder, 60)

        formatted = ""
        if hours:
            if hours < 10:
                formatted += f"0{str(hours)}:"
            else:
                formatted += f"{str(hours)}:"

        if minutes:
            if minutes < 10:
                formatted += f"0{minutes}:"
            else:
                formatted += f"{minutes}:"
        else:
            if hours:
                formatted += "00:"
            else:
                formatted += "0:"

        if seconds:
            if seconds < 10:
                formatted += f"0{seconds}"
            else:
                formatted += f"{seconds}"
        else:
            formatted += "00"
        return formatted

    @staticmethod
    async def _order_playlist_songs(playlist_songs):
        """Gets playlist songs from name"""
        # Use dictionary to pair songs with the next song
        song_links = {}
        for song in playlist_songs:
            song_links[song.previous_id] = song

        # Order playlist songs into list
        ordered_songs = []
        next_song = song_links.get(uuid.UUID(int=0))
        while next_song is not None:
            ordered_songs.append(next_song)
            next_song = song_links.get(next_song.id)

        return ordered_songs

    @staticmethod
    def _parse_time(time_string):
        time_split = time_string.split(':')
        hours, minutes, seconds = 0, 0, 0
        if len(time_split) >= 3:
            hours = time_split[-3]
        if len(time_split) >= 2:
            minutes = time_split[-2]
        if len(time_split) >= 1:
            seconds = time_split[-1]
        return int(hours) * 3600000 + int(minutes) * 60000 + int(seconds) * 1000


async def setup(bot):
    await bot.add_cog(Musicbox(bot))<|MERGE_RESOLUTION|>--- conflicted
+++ resolved
@@ -55,23 +55,14 @@
         self._name = name
         self._guild_id = guild_id
         self._creator_id = creator_id
-<<<<<<< HEAD
-        self._creation_date = creation_date
-        self._modified_date = modified_date
-=======
         self._creation_date: datetime.datetime = creation_date
         self._modified_date: datetime.datetime = modified_date
->>>>>>> b166c96e
         self._description = description
 
     @classmethod
     def create_new(cls, name, guild, creator: discord.User):
-<<<<<<< HEAD
-        return cls(uuid.uuid4(), name, guild.id, creator.id, time(), time(), "")
-=======
         return cls(uuid.uuid4(), name, guild.id, creator.id, datetime.datetime.now(tz=datetime.timezone.utc),
                    datetime.datetime.now(tz=datetime.timezone.utc), "")
->>>>>>> b166c96e
 
     @property
     def id(self) -> uuid.UUID:
@@ -94,14 +85,6 @@
         return self._creator_id
 
     @property
-<<<<<<< HEAD
-    def creation_date(self) -> int:
-        return self.creation_date
-
-    @property
-    def modified_date(self) -> int:
-        return self.modified_date
-=======
     def creation_date(self) -> datetime.datetime:
         return self._creation_date
 
@@ -112,7 +95,6 @@
     @modified_date.setter
     def modified_date(self, value: datetime.datetime):
         self._creation_date = value
->>>>>>> b166c96e
 
     @property
     def description(self) -> str:
@@ -166,29 +148,17 @@
 
     def add(self, playlist):
         cursor = self.db.cursor()
-<<<<<<< HEAD
-        values = (str(playlist.id), playlist.name, playlist.guild_id, playlist.creator_id, playlist.creation_date,
-                  playlist.modified_date, playlist.description)
-        cursor.execute('INSERT INTO playlist VALUES (?, ?, ?, ?, ?, ? ,?)', values)
-=======
         values = (str(playlist.id), playlist.name, playlist.guild_id, playlist.creator_id,
                   int(playlist.creation_date.timestamp()), int(playlist.modified_date.timestamp()),
                   playlist.description)
         cursor.execute('INSERT INTO playlist VALUES (?, ?, ?, ?, ?, ?, ?)', values)
->>>>>>> b166c96e
         self.db.commit()
 
     def update(self, playlist):
         cursor = self.db.cursor()
-<<<<<<< HEAD
-        values = (playlist.guild_id, playlist.creator_id, playlist.creation_date, playlist.modified_date,
-                  playlist.name, playlist.description, playlist.id)
-        cursor.execute('UPDATE playlist SET guild_id=?, creator_id=?, creation_date=?, modified_date=? name=?, '
-=======
         values = (playlist.name, playlist.guild_id, playlist.creator_id, int(playlist.creation_date.timestamp()),
                   int(playlist.modified_date.timestamp()), playlist.description, playlist.id)
         cursor.execute('UPDATE playlist SET name=?, guild_id=?, creator_id=?, creation_date=?, modified_date=?, '
->>>>>>> b166c96e
                        'description=? WHERE id=?', values)
         self.db.commit()
 
@@ -199,14 +169,10 @@
 
     @staticmethod
     def _result_to_playlist(result):
-<<<<<<< HEAD
-        return Playlist(result[0], result[1], result[2], result[3], result[4], result[5], result[6]) if result else None
-=======
         return Playlist(result[0], result[1], result[2], result[3],
                         datetime.datetime.fromtimestamp(result[4], tz=datetime.timezone.utc),
                         datetime.datetime.fromtimestamp(result[5], tz=datetime.timezone.utc),
                         result[6]) if result else None
->>>>>>> b166c96e
 
 
 class PlaylistSong:
@@ -1395,7 +1361,6 @@
             value=f"[{artist}{playing.title}]({playing.url}) "
                   f"`{current_time}/{duration}` \n{spacer}")
 
-<<<<<<< HEAD
         # List songs in queue and calculate the total duration
         queue_display_items = []
         total_duration = 0
@@ -1405,59 +1370,15 @@
             artist = f"{song.artist} - " if song.artist else ""
             queue_display_items.append(
                 f"[{artist}{song.title}]({song.url}) `{duration}` | <@{playing.requester_id}>")
-=======
-        # List remaining songs in queue plus total duration
-        if len(queue) >= 1:
-            queue_info = []
-
-            # Modify page variable to get every ten results
-            page -= 1
-            if page > 0:
-                page = page * 5
-
-            total_duration = 0
-            for song in queue:
-                total_duration += song.duration
-
-            for index, song in enumerate(
-                    islice(queue, page, page + 5)):
-                duration = await self._format_duration(song.duration)
-                artist = ""
-                if song.artist:
-                    artist = f"{song.artist} - "
-                queue_info.append(f"{page + index + 1}. [{artist}{song.title}]({song.url}) `{duration}` "
-                                  f"| <@{song.requester_id}>")
-
-            # Alert if no songs are on the specified page
-            if page > 0 and not queue_info:
-                embed = discord.Embed(
-                    colour=constants.EmbedStatus.FAIL.value,
-                    description="There are no songs on that page")
-                await interaction.response.send_message(embed=embed)
-                return
-
-            # Omit songs past 10 and just display amount instead
-            if len(queue) > page + 6:
-                queue_info.append(
-                    f"`+{len(queue) - 5 - page} more in queue`")
->>>>>>> b166c96e
 
         # Output results to chat
         if queue_display_items:
             duration = await self._format_duration(total_duration)
-<<<<<<< HEAD
             paginated_view = PaginatedView(embed, f"Queue  `{duration}`", queue_display_items, 5, page)
         else:
             paginated_view = EmptyPaginatedView(
                 embed, f"Queue `0:00`", "Nothing else is queued up. Add more songs and they will appear here.")
         await paginated_view.send(interaction)
-=======
-            queue_output = '\n'.join(queue_info)
-            embed.add_field(
-                name=f"Queue `{duration}`",
-                value=queue_output, inline=False)
-        await interaction.response.send_message(embed=embed)
->>>>>>> b166c96e
 
     @queue_group.command(name="prevlist")
     async def queue_prevlist(self, interaction: discord.Interaction, page: int = 1):
@@ -1492,7 +1413,6 @@
                   f"`{current_time}/{duration}` \n{spacer}")
 
         # List remaining songs in queue plus total duration
-<<<<<<< HEAD
         queue_display_items = []
         total_duration = 0
         for song in queue:
@@ -1500,58 +1420,15 @@
             duration = await self._format_duration(song.duration)
             artist = f"{song.artist} - " if song.artist else ""
             queue_display_items.append(f"[{artist}{song.title}]({song.url}) `{duration}`")
-=======
-        if len(queue) >= 1:
-            queue_info = []
-
-            # Modify page variable to get every ten results
-            page -= 1
-            if page > 0:
-                page = page * 5
-
-            total_duration = 0
-            for song in queue:
-                total_duration += song.duration
-
-            for index, song in enumerate(
-                    islice(queue, page, page + 5)):
-                duration = await self._format_duration(song.duration)
-                artist = ""
-                if song.artist:
-                    artist = f"{song.artist} - "
-                queue_info.append(f"{page + index + 1}. [{artist}{song.title}]({song.url}) `{duration}` "
-                                  f"| <@{song.requester_id}>")
-
-            # Alert if no songs are on the specified page
-            if page > 0 and not queue_info:
-                embed = discord.Embed(
-                    colour=constants.EmbedStatus.FAIL.value,
-                    description="There are no songs on that page")
-                await interaction.response.send_message(embed=embed)
-                return
-
-            # Omit songs past 10 and just display amount instead
-            if len(queue) > page + 6:
-                queue_info.append(
-                    f"`+{len(queue) - 5 - page} more in queue`")
->>>>>>> b166c96e
 
         # Output results to chat
         if queue_display_items:
             duration = await self._format_duration(total_duration)
-<<<<<<< HEAD
             paginated_view = PaginatedView(embed, f"Queue  `{duration}`", queue_display_items, 5, page)
         else:
             paginated_view = EmptyPaginatedView(
                 embed, f"Queue `0:00`", "Nothing here yet. Songs that have previously played with appear here.")
         await paginated_view.send(interaction)
-=======
-            queue_output = '\n'.join(queue_info)
-            embed.add_field(
-                name=f"Previous Queue `{duration}`",
-                value=queue_output, inline=False)
-        await interaction.response.send_message(embed=embed)
->>>>>>> b166c96e
 
     @queue_group.command(name="reorder")
     @perms.check()
@@ -2010,20 +1887,8 @@
         embed = discord.Embed(
             colour=constants.EmbedStatus.INFO.value,
             title=f"{constants.EmbedIcon.MUSIC} Playlist '{playlist_name}'")
-<<<<<<< HEAD
         embed.description = f"Created by: <@{playlist.creator_id}>\n"
         embed.description += playlist.description + "\n\u200B" if playlist.description else "\u200B"
-=======
-
-        embed.description = ""
-        if playlist.description:
-            embed.description = f"{playlist.description}\n\u200B\n"
-
-        embed.description += f"**Created by:** <@{playlist.creator_id}>\n"
-        embed.description += f"**Creation Date:** {playlist.creation_date.strftime('%d %b, %Y')}\n"
-        embed.description += f"**Last Modifed Date:** {playlist.modified_date.strftime('%d %b, %Y')}\n\u200B"
-
->>>>>>> b166c96e
         formatted_duration = await self._format_duration(total_duration)
         paginated_view = PaginatedView(embed, f"{len(songs)} Songs `{formatted_duration}`", formatted_songs, 5, page)
         await paginated_view.send(interaction)
