--- conflicted
+++ resolved
@@ -4,7 +4,6 @@
 The format is based on [Keep a Changelog](https://keepachangelog.com/en/1.0.0/),
 and this project adheres to [Semantic Versioning](https://semver.org/spec/v2.0.0.html).
 
-<<<<<<< HEAD
 ## [Unreleased]
 ### Added
 - `permpreset` command group to manage global permissions
@@ -27,12 +26,11 @@
 - `help` command without arguments now only shows modules to reduce clutter
 - Disallow users to view module and command `help` pages they don't have permission for
 - `playlist` command now defaults to `playlist list` subcommand
-=======
+
 ## [0.3.1] - 2020-02-23
 ### Fixed
 - Unable to enable or disable modules
 - Module list failing to output after a module has been disabled and re-enabled
->>>>>>> b7db0559
 
 ## [0.3.0] - 2020-02-08
 ### Added
